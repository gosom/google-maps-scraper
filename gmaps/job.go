package gmaps

import (
	"context"
	"fmt"
	"net/http"
	"net/url"
	"strings"

	"github.com/PuerkitoBio/goquery"
	"github.com/google/uuid"
	"github.com/gosom/scrapemate"
	"github.com/playwright-community/playwright-go"
)

type GmapJob struct {
	scrapemate.Job

	MaxDepth     int
	LangCode     string
	ExtractEmail bool
}

<<<<<<< HEAD
func NewGmapJob(langCode, query string, maxDepth int, extractEmail bool, id string) *GmapJob {
=======
func NewGmapJob(id, langCode, query string, maxDepth int, extractEmail bool) *GmapJob {
>>>>>>> 04a94f14
	query = url.QueryEscape(query)

	const (
		maxRetries = 3
		prio       = scrapemate.PriorityLow
	)

	if id == "" {
		id = uuid.New().String()
	}

	job := GmapJob{
		Job: scrapemate.Job{
<<<<<<< HEAD
			ID: func() string {
				if id == "" {
					return uuid.New().String()
				}
				return id
			}(),
=======
			ID:         id,
>>>>>>> 04a94f14
			Method:     http.MethodGet,
			URL:        "https://www.google.com/maps/search/" + query,
			URLParams:  map[string]string{"hl": langCode},
			MaxRetries: maxRetries,
			Priority:   prio,
		},
		MaxDepth:     maxDepth,
		LangCode:     langCode,
		ExtractEmail: extractEmail,
	}

	return &job
}

func (j *GmapJob) UseInResults() bool {
	return false
}

func (j *GmapJob) Process(ctx context.Context, resp *scrapemate.Response) (any, []scrapemate.IJob, error) {
	defer func() {
		resp.Document = nil
		resp.Body = nil
	}()

	log := scrapemate.GetLoggerFromContext(ctx)

	doc, ok := resp.Document.(*goquery.Document)
	if !ok {
		return nil, nil, fmt.Errorf("could not convert to goquery document")
	}

	var next []scrapemate.IJob

	if strings.Contains(resp.URL, "/maps/place/") {
		placeJob := NewPlaceJob(j.ID, j.LangCode, resp.URL, j.ExtractEmail)
		next = append(next, placeJob)
	} else {
		doc.Find(`div[role=feed] div[jsaction]>a`).Each(func(i int, s *goquery.Selection) {
			if href := s.AttrOr("href", ""); href != "" {
				nextJob := NewPlaceJob(j.ID, j.LangCode, href, j.ExtractEmail)
				next = append(next, nextJob)
			}
		})
	}

	log.Info(fmt.Sprintf("%d places found", len(next)))

	return nil, next, nil
}

func (j *GmapJob) BrowserActions(ctx context.Context, page playwright.Page) scrapemate.Response {
	var resp scrapemate.Response

	pageResponse, err := page.Goto(j.GetFullURL(), playwright.PageGotoOptions{
		WaitUntil: playwright.WaitUntilStateDomcontentloaded,
	})

	if err != nil {
		resp.Error = err

		return resp
	}

	if err = clickRejectCookiesIfRequired(page); err != nil {
		resp.Error = err

		return resp
	}

	const defaultTimeout = 5000

	err = page.WaitForURL(page.URL(), playwright.PageWaitForURLOptions{
		WaitUntil: playwright.WaitUntilStateDomcontentloaded,
		Timeout:   playwright.Float(defaultTimeout),
	})

	if err != nil {
		resp.Error = err

		return resp
	}

	resp.URL = pageResponse.URL()
	resp.StatusCode = pageResponse.Status()
	resp.Headers = make(http.Header, len(pageResponse.Headers()))

	for k, v := range pageResponse.Headers() {
		resp.Headers.Add(k, v)
	}

	if strings.Contains(page.URL(), "/maps/place/") {
		resp.URL = page.URL()

		var body string

		body, err = page.Content()
		if err != nil {
			resp.Error = err
			return resp
		}

		resp.Body = []byte(body)

		return resp
	}

	_, err = scroll(ctx, page, j.MaxDepth)
	if err != nil {
		resp.Error = err

		return resp
	}

	body, err := page.Content()
	if err != nil {
		resp.Error = err
		return resp
	}

	resp.Body = []byte(body)

	return resp
}

func clickRejectCookiesIfRequired(page playwright.Page) error {
	// click the cookie reject button if exists
	sel := `form[action="https://consent.google.com/save"]:first-of-type button:first-of-type`

	const timeout = 500

	//nolint:staticcheck // TODO replace with the new playwright API
	el, err := page.WaitForSelector(sel, playwright.PageWaitForSelectorOptions{
		Timeout: playwright.Float(timeout),
	})

	if err != nil {
		return nil
	}

	if el == nil {
		return nil
	}

	//nolint:staticcheck // TODO replace with the new playwright API
	return el.Click()
}

func scroll(ctx context.Context, page playwright.Page, maxDepth int) (int, error) {
	scrollSelector := `div[role='feed']`
	expr := `async () => {
		const el = document.querySelector("` + scrollSelector + `");
		el.scrollTop = el.scrollHeight;

		return new Promise((resolve, reject) => {
  			setTimeout(() => {
    		resolve(el.scrollHeight);
  			}, %d);
		});
	}`

	var currentScrollHeight int
	// Scroll to the bottom of the page.
	waitTime := 100.
	cnt := 0

	const (
		timeout  = 500
		maxWait2 = 2000
	)

	for i := 0; i < maxDepth; i++ {
		cnt++
		waitTime2 := timeout * cnt

		if waitTime2 > timeout {
			waitTime2 = maxWait2
		}

		// Scroll to the bottom of the page.
		scrollHeight, err := page.Evaluate(fmt.Sprintf(expr, waitTime2))
		if err != nil {
			return cnt, err
		}

		height, ok := scrollHeight.(int)
		if !ok {
			return cnt, fmt.Errorf("scrollHeight is not an int")
		}

		if height == currentScrollHeight {
			break
		}

		currentScrollHeight = height

		select {
		case <-ctx.Done():
			return currentScrollHeight, nil
		default:
		}

		waitTime *= 1.5

		if waitTime > maxWait2 {
			waitTime = maxWait2
		}

		//nolint:staticcheck // TODO replace with the new playwright API
		page.WaitForTimeout(waitTime)
	}

	return cnt, nil
}<|MERGE_RESOLUTION|>--- conflicted
+++ resolved
@@ -21,11 +21,7 @@
 	ExtractEmail bool
 }
 
-<<<<<<< HEAD
-func NewGmapJob(langCode, query string, maxDepth int, extractEmail bool, id string) *GmapJob {
-=======
 func NewGmapJob(id, langCode, query string, maxDepth int, extractEmail bool) *GmapJob {
->>>>>>> 04a94f14
 	query = url.QueryEscape(query)
 
 	const (
@@ -39,16 +35,7 @@
 
 	job := GmapJob{
 		Job: scrapemate.Job{
-<<<<<<< HEAD
-			ID: func() string {
-				if id == "" {
-					return uuid.New().String()
-				}
-				return id
-			}(),
-=======
 			ID:         id,
->>>>>>> 04a94f14
 			Method:     http.MethodGet,
 			URL:        "https://www.google.com/maps/search/" + query,
 			URLParams:  map[string]string{"hl": langCode},

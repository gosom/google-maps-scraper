<<<<<<< HEAD
# Build stage for Playwright dependencies (keep this for scraping functionality)
FROM golang:1.23-bullseye AS playwright-deps
=======
# Build stage for Playwright dependencies
FROM golang:1.24.4-bullseye AS playwright-deps
>>>>>>> c3852cfe
ENV PLAYWRIGHT_BROWSERS_PATH=/opt/browsers
RUN apt-get update && apt-get install -y --no-install-recommends \
    ca-certificates \
    curl \
    && curl -fsSL https://deb.nodesource.com/setup_20.x | bash - \
    && apt-get install -y --no-install-recommends nodejs \
    && apt-get clean \
    && rm -rf /var/lib/apt/lists/* \
    && go install github.com/playwright-community/playwright-go/cmd/playwright@latest \
    && mkdir -p /opt/browsers \
    && playwright install chromium --with-deps

# Build stage
<<<<<<< HEAD
FROM golang:1.23-bullseye AS builder
=======
FROM golang:1.24.3-bullseye AS builder
>>>>>>> c3852cfe
WORKDIR /app
COPY go.mod go.sum ./
RUN go mod download
COPY . .

# Build the binary with proper name for Brezel.ai
RUN CGO_ENABLED=0 go build -ldflags="-w -s" -o /usr/bin/brezel-api .

# Final stage - optimized for API + scraping
FROM debian:bullseye-slim
ENV PLAYWRIGHT_BROWSERS_PATH=/opt/browsers
ENV PLAYWRIGHT_DRIVER_PATH=/opt

# Install runtime dependencies
RUN apt-get update && apt-get install -y --no-install-recommends \
    ca-certificates \
    curl \
    libnss3 \
    libnspr4 \
    libatk1.0-0 \
    libatk-bridge2.0-0 \
    libcups2 \
    libdrm2 \
    libdbus-1-3 \
    libxkbcommon0 \
    libatspi2.0-0 \
    libx11-6 \
    libxcomposite1 \
    libxdamage1 \
    libxext6 \
    libxfixes3 \
    libxrandr2 \
    libgbm1 \
    libpango-1.0-0 \
    libcairo2 \
    libasound2 \
    && apt-get clean \
    && rm -rf /var/lib/apt/lists/*

# Copy Playwright browsers and cache
COPY --from=playwright-deps /opt/browsers /opt/browsers
COPY --from=playwright-deps /root/.cache/ms-playwright-go /opt/ms-playwright-go

# Set proper permissions
RUN chmod -R 755 /opt/browsers \
    && chmod -R 755 /opt/ms-playwright-go

# Copy the application binary
COPY --from=builder /usr/bin/brezel-api /usr/bin/

# Copy migrations directory
COPY scripts/migrations /scripts/migrations

# Expose the web server port
EXPOSE 8080

# Health check for container orchestration
HEALTHCHECK --interval=30s --timeout=10s --start-period=40s --retries=3 \
  CMD curl -f http://localhost:8080/health || exit 1

# Default to web mode for API server (concurrency auto-detected)
ENTRYPOINT ["brezel-api"]
CMD ["-web"]<|MERGE_RESOLUTION|>--- conflicted
+++ resolved
@@ -1,10 +1,5 @@
-<<<<<<< HEAD
-# Build stage for Playwright dependencies (keep this for scraping functionality)
-FROM golang:1.23-bullseye AS playwright-deps
-=======
 # Build stage for Playwright dependencies
 FROM golang:1.24.4-bullseye AS playwright-deps
->>>>>>> c3852cfe
 ENV PLAYWRIGHT_BROWSERS_PATH=/opt/browsers
 RUN apt-get update && apt-get install -y --no-install-recommends \
     ca-certificates \
@@ -18,11 +13,7 @@
     && playwright install chromium --with-deps
 
 # Build stage
-<<<<<<< HEAD
-FROM golang:1.23-bullseye AS builder
-=======
 FROM golang:1.24.3-bullseye AS builder
->>>>>>> c3852cfe
 WORKDIR /app
 COPY go.mod go.sum ./
 RUN go mod download

--- conflicted
+++ resolved
@@ -259,12 +259,9 @@
 	produceOnly              bool
 	exitOnInactivityDuration time.Duration
 	email                    bool
-<<<<<<< HEAD
+
+	proxyTxtFile string
 	isNotQueryEscape         bool
-=======
-
-	proxyTxtFile string
->>>>>>> 873632e8
 }
 
 func parseArgs() (args arguments) {
@@ -290,11 +287,8 @@
 	flag.DurationVar(&args.exitOnInactivityDuration, "exit-on-inactivity", 0, "program exits after this duration of inactivity(example value '5m')")
 	flag.BoolVar(&args.json, "json", false, "Use this to produce a json file instead of csv (not available when using db)")
 	flag.BoolVar(&args.email, "email", false, "Use this to extract emails from the websites")
-<<<<<<< HEAD
+	flag.StringVar(&args.proxyTxtFile, "proxyfile", "", "Txt file containing the proxies to use (one proxy per line)")
 	flag.BoolVar(&args.isNotQueryEscape, "isNotQueryEscape", false, "Not UrlEscape input")
-=======
-	flag.StringVar(&args.proxyTxtFile, "proxyfile", "", "Txt file containing the proxies to use (one proxy per line)")
->>>>>>> 873632e8
 
 	flag.Parse()
 	log.Printf("Load flags: %v", args)
